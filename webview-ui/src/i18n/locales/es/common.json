{
	"number_format": {
		"thousand_suffix": "k",
		"million_suffix": "m",
		"billion_suffix": "b"
	},
<<<<<<< HEAD
	"feedback": {
		"title": "Comentarios",
		"description": "Nos encantaría escuchar tus comentarios o ayudarte con cualquier problema que estés experimentando.",
		"githubIssues": "Reportar un problema en GitHub",
		"githubDiscussions": "Unirse a las discusiones de GitHub",
		"discord": "Únete a nuestra comunidad de Discord"
=======
	"ui": {
		"search_placeholder": "Buscar..."
>>>>>>> ae2f98a6
	}
}<|MERGE_RESOLUTION|>--- conflicted
+++ resolved
@@ -4,16 +4,14 @@
 		"million_suffix": "m",
 		"billion_suffix": "b"
 	},
-<<<<<<< HEAD
 	"feedback": {
 		"title": "Comentarios",
 		"description": "Nos encantaría escuchar tus comentarios o ayudarte con cualquier problema que estés experimentando.",
 		"githubIssues": "Reportar un problema en GitHub",
 		"githubDiscussions": "Unirse a las discusiones de GitHub",
 		"discord": "Únete a nuestra comunidad de Discord"
-=======
+	},
 	"ui": {
 		"search_placeholder": "Buscar..."
->>>>>>> ae2f98a6
 	}
 }