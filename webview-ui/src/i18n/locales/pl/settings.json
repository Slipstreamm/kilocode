{
	"common": {
		"save": "Zapisz",
		"done": "Gotowe",
		"cancel": "Anuluj",
		"reset": "Resetuj",
		"select": "Wybierz",
		"add": "Dodaj nagłówek",
		"remove": "Usuń"
	},
	"header": {
		"title": "Ustawienia",
		"saveButtonTooltip": "Zapisz zmiany",
		"nothingChangedTooltip": "Nic się nie zmieniło",
		"doneButtonTooltip": "Odrzuć niezapisane zmiany i zamknij panel ustawień"
	},
	"unsavedChangesDialog": {
		"title": "Niezapisane zmiany",
		"description": "Czy chcesz odrzucić zmiany i kontynuować?",
		"cancelButton": "Anuluj",
		"discardButton": "Odrzuć zmiany"
	},
	"sections": {
		"providers": "Dostawcy",
		"autoApprove": "Auto-zatwierdzanie",
		"browser": "Dostęp komputera",
		"checkpoints": "Punkty kontrolne",
		"notifications": "Powiadomienia",
		"contextManagement": "Kontekst",
		"terminal": "Terminal",
		"experimental": "Eksperymentalne",
		"language": "Język",
		"about": "O Kilo Code"
	},
	"autoApprove": {
		"description": "Pozwól Kilo Code na automatyczne wykonywanie operacji bez wymagania zatwierdzenia. Włącz te ustawienia tylko jeśli w pełni ufasz AI i rozumiesz związane z tym zagrożenia bezpieczeństwa.",
		"readOnly": {
			"label": "Odczyt",
			"description": "Gdy włączone, Kilo Code automatycznie będzie wyświetlać zawartość katalogów i czytać pliki bez konieczności klikania przycisku Zatwierdź.",
			"outsideWorkspace": {
				"label": "Uwzględnij pliki poza obszarem roboczym",
				"description": "Pozwól Kilo Code na odczyt plików poza bieżącym obszarem roboczym bez konieczności zatwierdzania."
			}
		},
		"write": {
			"label": "Zapis",
			"description": "Automatycznie twórz i edytuj pliki bez konieczności zatwierdzania",
			"delayLabel": "Opóźnienie po zapisach, aby umożliwić diagnostyce wykrycie potencjalnych problemów",
			"outsideWorkspace": {
				"label": "Uwzględnij pliki poza obszarem roboczym",
				"description": "Pozwól Kilo Code na tworzenie i edycję plików poza bieżącym obszarem roboczym bez konieczności zatwierdzania."
			}
		},
		"browser": {
			"label": "Przeglądarka",
			"description": "Automatycznie wykonuj akcje przeglądarki bez konieczności zatwierdzania. Uwaga: Dotyczy tylko gdy model obsługuje używanie komputera"
		},
		"retry": {
			"label": "Ponów",
			"description": "Automatycznie ponawiaj nieudane żądania API, gdy serwer zwraca odpowiedź z błędem",
			"delayLabel": "Opóźnienie przed ponowieniem żądania"
		},
		"mcp": {
			"label": "MCP",
			"description": "Włącz automatyczne zatwierdzanie poszczególnych narzędzi MCP w widoku Serwerów MCP (wymaga zarówno tego ustawienia, jak i pola wyboru \"Zawsze zezwalaj\" narzędzia)"
		},
		"modeSwitch": {
			"label": "Tryb",
			"description": "Automatycznie przełączaj między różnymi trybami bez konieczności zatwierdzania"
		},
		"subtasks": {
			"label": "Podzadania",
			"description": "Zezwalaj na tworzenie i ukończenie podzadań bez konieczności zatwierdzania"
		},
		"execute": {
			"label": "Wykonaj",
			"description": "Automatycznie wykonuj dozwolone polecenia terminala bez konieczności zatwierdzania",
			"allowedCommands": "Dozwolone polecenia auto-wykonania",
			"allowedCommandsDescription": "Prefiksy poleceń, które mogą być automatycznie wykonywane, gdy \"Zawsze zatwierdzaj operacje wykonania\" jest włączone. Dodaj * aby zezwolić na wszystkie polecenia (używaj z ostrożnością).",
			"commandPlaceholder": "Wprowadź prefiks polecenia (np. 'git ')",
			"addButton": "Dodaj"
		},
<<<<<<< HEAD
		"showMenu": {
			"label": "Pokaż menu automatycznego zatwierdzania w widoku czatu",
			"description": "Gdy włączone, menu automatycznego zatwierdzania będzie wyświetlane na dole widoku czatu, umożliwiając szybki dostęp do ustawień automatycznego zatwierdzania"
=======
		"apiRequestLimit": {
			"title": "Maksymalna liczba żądań",
			"description": "Automatycznie wykonaj tyle żądań API przed poproszeniem o zgodę na kontynuowanie zadania.",
			"unlimited": "Bez limitu"
>>>>>>> dbb58f08
		}
	},
	"providers": {
		"providerDocumentation": "Dokumentacja {{provider}}",
		"configProfile": "Profil konfiguracji",
		"description": "Zapisz różne konfiguracje API, aby szybko przełączać się między dostawcami i ustawieniami.",
		"apiProvider": "Dostawca API",
		"model": "Model",
		"nameEmpty": "Nazwa nie może być pusta",
		"nameExists": "Profil o tej nazwie już istnieje",
		"deleteProfile": "Usuń profil",
		"invalidArnFormat": "Nieprawidłowy format ARN. Sprawdź powyższe przykłady.",
		"enterNewName": "Wprowadź nową nazwę",
		"addProfile": "Dodaj profil",
		"renameProfile": "Zmień nazwę profilu",
		"newProfile": "Nowy profil konfiguracji",
		"enterProfileName": "Wprowadź nazwę profilu",
		"createProfile": "Utwórz profil",
		"cannotDeleteOnlyProfile": "Nie można usunąć jedynego profilu",
		"searchPlaceholder": "Szukaj profili",
		"noMatchFound": "Nie znaleziono pasujących profili",
		"vscodeLmDescription": "Interfejs API modelu językowego VS Code umożliwia uruchamianie modeli dostarczanych przez inne rozszerzenia VS Code (w tym, ale nie tylko, GitHub Copilot). Najłatwiejszym sposobem na rozpoczęcie jest zainstalowanie rozszerzeń Copilot i Copilot Chat z VS Code Marketplace.",
		"awsCustomArnUse": "Wprowadź prawidłowy Amazon Bedrock ARN dla modelu, którego chcesz użyć. Przykłady formatu:",
		"awsCustomArnDesc": "Upewnij się, że region w ARN odpowiada wybranemu powyżej regionowi AWS.",
		"openRouterApiKey": "Klucz API OpenRouter",
		"getOpenRouterApiKey": "Uzyskaj klucz API OpenRouter",
		"apiKeyStorageNotice": "Klucze API są bezpiecznie przechowywane w Tajnym Magazynie VSCode",
		"glamaApiKey": "Klucz API Glama",
		"getGlamaApiKey": "Uzyskaj klucz API Glama",
		"useCustomBaseUrl": "Użyj niestandardowego URL bazowego",
		"useHostHeader": "Użyj niestandardowego nagłówka Host",
		"useLegacyFormat": "Użyj starszego formatu API OpenAI",
		"customHeaders": "Niestandardowe nagłówki",
		"headerName": "Nazwa nagłówka",
		"headerValue": "Wartość nagłówka",
		"noCustomHeaders": "Brak zdefiniowanych niestandardowych nagłówków. Kliknij przycisk +, aby dodać.",
		"requestyApiKey": "Klucz API Requesty",
		"refreshModels": {
			"label": "Odśwież modele",
			"hint": "Proszę ponownie otworzyć ustawienia, aby zobaczyć najnowsze modele."
		},
		"getRequestyApiKey": "Uzyskaj klucz API Requesty",
		"openRouterTransformsText": "Kompresuj podpowiedzi i łańcuchy wiadomości do rozmiaru kontekstu (<a>Transformacje OpenRouter</a>)",
		"anthropicApiKey": "Klucz API Anthropic",
		"getAnthropicApiKey": "Uzyskaj klucz API Anthropic",
		"anthropicUseAuthToken": "Przekaż klucz API Anthropic jako nagłówek Authorization zamiast X-Api-Key",
		"chutesApiKey": "Klucz API Chutes",
		"getChutesApiKey": "Uzyskaj klucz API Chutes",
		"deepSeekApiKey": "Klucz API DeepSeek",
		"getDeepSeekApiKey": "Uzyskaj klucz API DeepSeek",
		"geminiApiKey": "Klucz API Gemini",
		"getGroqApiKey": "Uzyskaj klucz API Groq",
		"groqApiKey": "Klucz API Groq",
		"getGeminiApiKey": "Uzyskaj klucz API Gemini",
		"openAiApiKey": "Klucz API OpenAI",
		"openAiBaseUrl": "URL bazowy",
		"getOpenAiApiKey": "Uzyskaj klucz API OpenAI",
		"mistralApiKey": "Klucz API Mistral",
		"getMistralApiKey": "Uzyskaj klucz API Mistral / Codestral",
		"codestralBaseUrl": "URL bazowy Codestral (opcjonalnie)",
		"codestralBaseUrlDesc": "Ustaw opcjonalny URL dla modeli Codestral.",
		"xaiApiKey": "Klucz API xAI",
		"getXaiApiKey": "Uzyskaj klucz API xAI",
		"litellmApiKey": "Klucz API LiteLLM",
		"litellmBaseUrl": "URL bazowy LiteLLM",
		"awsCredentials": "Poświadczenia AWS",
		"awsProfile": "Profil AWS",
		"awsProfileName": "Nazwa profilu AWS",
		"awsAccessKey": "Klucz dostępu AWS",
		"awsSecretKey": "Klucz tajny AWS",
		"awsSessionToken": "Token sesji AWS",
		"awsRegion": "Region AWS",
		"awsCrossRegion": "Użyj wnioskowania międzyregionalnego",
		"enablePromptCaching": "Włącz buforowanie podpowiedzi",
		"enablePromptCachingTitle": "Włącz buforowanie podpowiedzi, aby poprawić wydajność i zmniejszyć koszty dla obsługiwanych modeli.",
		"cacheUsageNote": "Uwaga: Jeśli nie widzisz użycia bufora, spróbuj wybrać inny model, a następnie ponownie wybrać żądany model.",
		"vscodeLmModel": "Model językowy",
		"vscodeLmWarning": "Uwaga: To bardzo eksperymentalna integracja, a wsparcie dostawcy może się różnić. Jeśli otrzymasz błąd dotyczący nieobsługiwanego modelu, jest to problem po stronie dostawcy.",
		"googleCloudSetup": {
			"title": "Aby korzystać z Google Cloud Vertex AI, potrzebujesz:",
			"step1": "1. Utworzyć konto Google Cloud, włączyć API Vertex AI i włączyć żądane modele Claude.",
			"step2": "2. Zainstalować Google Cloud CLI i skonfigurować domyślne poświadczenia aplikacji.",
			"step3": "3. Lub utworzyć konto usługi z poświadczeniami."
		},
		"googleCloudCredentials": "Poświadczenia Google Cloud",
		"googleCloudKeyFile": "Ścieżka pliku klucza Google Cloud",
		"googleCloudProjectId": "ID projektu Google Cloud",
		"googleCloudRegion": "Region Google Cloud",
		"lmStudio": {
			"baseUrl": "URL bazowy (opcjonalnie)",
			"modelId": "ID modelu",
			"speculativeDecoding": "Włącz dekodowanie spekulacyjne",
			"draftModelId": "ID modelu szkicu",
			"draftModelDesc": "Aby dekodowanie spekulacyjne działało poprawnie, model szkicu musi pochodzić z tej samej rodziny modeli.",
			"selectDraftModel": "Wybierz model szkicu",
			"noModelsFound": "Nie znaleziono modeli szkicu. Upewnij się, że LM Studio jest uruchomione z włączonym trybem serwera.",
			"description": "LM Studio pozwala na lokalne uruchamianie modeli na twoim komputerze. Aby rozpocząć, zapoznaj się z ich <a>przewodnikiem szybkiego startu</a>. Będziesz również musiał uruchomić funkcję <b>serwera lokalnego</b> LM Studio, aby używać go z tym rozszerzeniem. <span>Uwaga:</span> Kilo Code używa złożonych podpowiedzi i działa najlepiej z modelami Claude. Modele o niższych możliwościach mogą nie działać zgodnie z oczekiwaniami."
		},
		"ollama": {
			"baseUrl": "URL bazowy (opcjonalnie)",
			"modelId": "ID modelu",
			"description": "Ollama pozwala na lokalne uruchamianie modeli na twoim komputerze. Aby rozpocząć, zapoznaj się z przewodnikiem szybkiego startu.",
			"warning": "Uwaga: Kilo Code używa złożonych podpowiedzi i działa najlepiej z modelami Claude. Modele o niższych możliwościach mogą nie działać zgodnie z oczekiwaniami."
		},
		"unboundApiKey": "Klucz API Unbound",
		"getUnboundApiKey": "Uzyskaj klucz API Unbound",
		"unboundRefreshModelsSuccess": "Lista modeli zaktualizowana! Możesz teraz wybierać spośród najnowszych modeli.",
		"unboundInvalidApiKey": "Nieprawidłowy klucz API. Sprawdź swój klucz API i spróbuj ponownie.",
		"humanRelay": {
			"description": "Nie jest wymagany klucz API, ale użytkownik będzie musiał pomóc w kopiowaniu i wklejaniu informacji do czatu internetowego AI.",
			"instructions": "Podczas użytkowania pojawi się okno dialogowe, a bieżąca wiadomość zostanie automatycznie skopiowana do schowka. Będziesz musiał wkleić ją do internetowych wersji AI (takich jak ChatGPT lub Claude), a następnie skopiować odpowiedź AI z powrotem do okna dialogowego i kliknąć przycisk potwierdzenia."
		},
		"openRouter": {
			"providerRouting": {
				"title": "Routing dostawców OpenRouter",
				"description": "OpenRouter kieruje żądania do najlepszych dostępnych dostawców dla Twojego modelu. Domyślnie żądania są równoważone między najlepszymi dostawcami, aby zmaksymalizować czas działania. Możesz jednak wybrać konkretnego dostawcę do użycia z tym modelem.",
				"learnMore": "Dowiedz się więcej o routingu dostawców"
			}
		},
		"customModel": {
			"capabilities": "Skonfiguruj możliwości i ceny swojego niestandardowego modelu zgodnego z OpenAI. Zachowaj ostrożność podczas określania możliwości modelu, ponieważ mogą one wpływać na wydajność Kilo Code.",
			"maxTokens": {
				"label": "Maksymalna liczba tokenów wyjściowych",
				"description": "Maksymalna liczba tokenów, które model może wygenerować w odpowiedzi. (Określ -1, aby pozwolić serwerowi ustawić maksymalną liczbę tokenów.)"
			},
			"contextWindow": {
				"label": "Rozmiar okna kontekstu",
				"description": "Całkowita liczba tokenów (wejście + wyjście), które model może przetworzyć."
			},
			"imageSupport": {
				"label": "Obsługa obrazów",
				"description": "Czy model jest w stanie przetwarzać i rozumieć obrazy?"
			},
			"computerUse": {
				"label": "Użycie komputera",
				"description": "Czy model jest w stanie wchodzić w interakcję z przeglądarką? (np. Claude 3.7 Sonnet)."
			},
			"promptCache": {
				"label": "Buforowanie podpowiedzi",
				"description": "Czy model jest w stanie buforować podpowiedzi?"
			},
			"pricing": {
				"input": {
					"label": "Cena wejścia",
					"description": "Koszt za milion tokenów wejściowych/podpowiedzi. Wpływa to na koszt wysyłania kontekstu i instrukcji do modelu."
				},
				"output": {
					"label": "Cena wyjścia",
					"description": "Koszt za milion tokenów odpowiedzi modelu. Wpływa to na koszt generowanej treści i uzupełnień."
				},
				"cacheReads": {
					"label": "Cena odczytów bufora",
					"description": "Koszt za milion tokenów za odczyt z bufora. Ta cena jest naliczana przy otrzymywaniu zbuforowanej odpowiedzi."
				},
				"cacheWrites": {
					"label": "Cena zapisów bufora",
					"description": "Koszt za milion tokenów za zapis do bufora. Ta cena jest naliczana przy pierwszym buforowaniu podpowiedzi."
				}
			},
			"resetDefaults": "Przywróć domyślne"
		},
		"rateLimitSeconds": {
			"label": "Limit szybkości",
			"description": "Minimalny czas między żądaniami API."
		},
		"reasoningEffort": {
			"label": "Wysiłek rozumowania modelu",
			"high": "Wysoki",
			"medium": "Średni",
			"low": "Niski"
		},
		"setReasoningLevel": "Włącz wysiłek rozumowania"
	},
	"browser": {
		"enable": {
			"label": "Włącz narzędzie przeglądarki",
			"description": "Gdy włączone, Kilo Code może używać przeglądarki do interakcji ze stronami internetowymi podczas korzystania z modeli obsługujących używanie komputera. <0>Dowiedz się więcej</0>"
		},
		"viewport": {
			"label": "Rozmiar viewportu",
			"description": "Wybierz rozmiar viewportu dla interakcji przeglądarki. Wpływa to na sposób wyświetlania stron internetowych i interakcji z nimi.",
			"options": {
				"largeDesktop": "Duży pulpit (1280x800)",
				"smallDesktop": "Mały pulpit (900x600)",
				"tablet": "Tablet (768x1024)",
				"mobile": "Telefon (360x640)"
			}
		},
		"screenshotQuality": {
			"label": "Jakość zrzutów ekranu",
			"description": "Dostosuj jakość WebP zrzutów ekranu przeglądarki. Wyższe wartości zapewniają wyraźniejsze zrzuty ekranu, ale zwiększają zużycie token."
		},
		"remote": {
			"label": "Użyj zdalnego połączenia przeglądarki",
			"description": "Połącz się z przeglądarką Chrome uruchomioną z włączonym zdalnym debugowaniem (--remote-debugging-port=9222).",
			"urlPlaceholder": "Niestandardowy URL (np. http://localhost:9222)",
			"testButton": "Testuj połączenie",
			"testingButton": "Testowanie...",
			"instructions": "Wprowadź adres hosta protokołu DevTools lub pozostaw puste, aby automatycznie wykryć lokalne instancje Chrome. Przycisk Test Połączenia spróbuje użyć niestandardowego URL, jeśli podany, lub automatycznie wykryje, jeśli pole jest puste."
		}
	},
	"checkpoints": {
		"enable": {
			"label": "Włącz automatyczne punkty kontrolne",
			"description": "Gdy włączone, Kilo Code automatycznie utworzy punkty kontrolne podczas wykonywania zadań, ułatwiając przeglądanie zmian lub powrót do wcześniejszych stanów. <0>Dowiedz się więcej</0>"
		}
	},
	"notifications": {
		"sound": {
			"label": "Włącz efekty dźwiękowe",
			"description": "Gdy włączone, Kilo Code będzie odtwarzać efekty dźwiękowe dla powiadomień i zdarzeń.",
			"volumeLabel": "Głośność"
		},
		"tts": {
			"label": "Włącz syntezę mowy",
			"description": "Gdy włączone, Kilo Code będzie czytać na głos swoje odpowiedzi za pomocą syntezy mowy.",
			"speedLabel": "Szybkość"
		}
	},
	"contextManagement": {
		"description": "Kontroluj, jakie informacje są zawarte w oknie kontekstu AI, wpływając na zużycie token i jakość odpowiedzi",
		"openTabs": {
			"label": "Limit kontekstu otwartych kart",
			"description": "Maksymalna liczba otwartych kart VSCode do uwzględnienia w kontekście. Wyższe wartości zapewniają więcej kontekstu, ale zwiększają zużycie token."
		},
		"workspaceFiles": {
			"label": "Limit kontekstu plików obszaru roboczego",
			"description": "Maksymalna liczba plików do uwzględnienia w szczegółach bieżącego katalogu roboczego. Wyższe wartości zapewniają więcej kontekstu, ale zwiększają zużycie token."
		},
		"rooignore": {
			"label": "Pokaż pliki .kilocodeignore na listach i w wyszukiwaniach",
			"description": "Gdy włączone, pliki pasujące do wzorców w .kilocodeignore będą pokazywane na listach z symbolem kłódki. Gdy wyłączone, te pliki będą całkowicie ukryte z list plików i wyszukiwań."
		},
		"maxReadFile": {
			"label": "Próg automatycznego skracania odczytu pliku",
			"description": "Kilo Code odczytuje tę liczbę linii, gdy model nie określa wartości początkowej/końcowej. Jeśli ta liczba jest mniejsza niż całkowita liczba linii pliku, Kilo Code generuje indeks numerów linii definicji kodu. Przypadki specjalne: -1 nakazuje Kilo Code odczytać cały plik (bez indeksowania), a 0 nakazuje nie czytać żadnych linii i dostarczyć tylko indeksy linii dla minimalnego kontekstu. Niższe wartości minimalizują początkowe użycie kontekstu, umożliwiając późniejsze precyzyjne odczyty zakresów linii. Jawne żądania początku/końca nie są ograniczone tym ustawieniem.",
			"lines": "linii",
			"always_full_read": "Zawsze czytaj cały plik"
		}
	},
	"terminal": {
		"basic": {
			"label": "Ustawienia terminala: Podstawowe",
			"description": "Podstawowe ustawienia terminala"
		},
		"advanced": {
			"label": "Ustawienia terminala: Zaawansowane",
			"description": "Poniższe opcje mogą wymagać ponownego uruchomienia terminala, aby zastosować ustawienie."
		},
		"outputLineLimit": {
			"label": "Limit wyjścia terminala",
			"description": "Maksymalna liczba linii do uwzględnienia w wyjściu terminala podczas wykonywania poleceń. Po przekroczeniu linie będą usuwane ze środka, oszczędzając token. <0>Dowiedz się więcej</0>"
		},
		"shellIntegrationTimeout": {
			"label": "Limit czasu integracji powłoki terminala",
			"description": "Maksymalny czas oczekiwania na inicjalizację integracji powłoki przed wykonaniem poleceń. Dla użytkowników z długim czasem uruchamiania powłoki, ta wartość może wymagać zwiększenia, jeśli widzisz błędy \"Shell Integration Unavailable\" w terminalu. <0>Dowiedz się więcej</0>"
		},
		"shellIntegrationDisabled": {
			"label": "Wyłącz integrację powłoki terminala",
			"description": "Włącz tę opcję, jeśli polecenia terminala nie działają poprawnie lub widzisz błędy 'Shell Integration Unavailable'. Używa to prostszej metody uruchamiania poleceń, omijając niektóre zaawansowane funkcje terminala. <0>Dowiedz się więcej</0>"
		},
		"commandDelay": {
			"label": "Opóźnienie poleceń terminala",
			"description": "Opóźnienie w milisekundach dodawane po wykonaniu polecenia. Domyślne ustawienie 0 całkowicie wyłącza opóźnienie. Może to pomóc w zapewnieniu pełnego przechwytywania wyjścia poleceń w terminalach z problemami z synchronizacją. W większości terminali jest to implementowane przez ustawienie `PROMPT_COMMAND='sleep N'`, a PowerShell dodaje `start-sleep` na końcu każdego polecenia. Pierwotnie było to obejście błędu VSCode#237208 i może nie być potrzebne. <0>Dowiedz się więcej</0>"
		},
		"compressProgressBar": {
			"label": "Kompresuj wyjście pasków postępu",
			"description": "Po włączeniu, przetwarza wyjście terminala z powrotami karetki (\\r), aby symulować sposób wyświetlania treści przez prawdziwy terminal. Usuwa to pośrednie stany pasków postępu, zachowując tylko stan końcowy, co oszczędza przestrzeń kontekstową dla bardziej istotnych informacji. <0>Dowiedz się więcej</0>"
		},
		"powershellCounter": {
			"label": "Włącz obejście licznika PowerShell",
			"description": "Po włączeniu dodaje licznik do poleceń PowerShell, aby zapewnić prawidłowe wykonanie poleceń. Pomaga to w terminalach PowerShell, które mogą mieć problemy z przechwytywaniem wyjścia. <0>Dowiedz się więcej</0>"
		},
		"zshClearEolMark": {
			"label": "Wyczyść znacznik końca linii ZSH",
			"description": "Po włączeniu czyści znacznik końca linii ZSH poprzez ustawienie PROMPT_EOL_MARK=''. Zapobiega to problemom z interpretacją wyjścia poleceń, gdy kończy się ono znakami specjalnymi jak '%'. <0>Dowiedz się więcej</0>"
		},
		"zshOhMy": {
			"label": "Włącz integrację Oh My Zsh",
			"description": "Po włączeniu ustawia ITERM_SHELL_INTEGRATION_INSTALLED=Yes, aby włączyć funkcje integracji powłoki Oh My Zsh. Zastosowanie tego ustawienia może wymagać ponownego uruchomienia IDE. <0>Dowiedz się więcej</0>"
		},
		"zshP10k": {
			"label": "Włącz integrację Powerlevel10k",
			"description": "Po włączeniu ustawia POWERLEVEL9K_TERM_SHELL_INTEGRATION=true, aby włączyć funkcje integracji powłoki Powerlevel10k. <0>Dowiedz się więcej</0>"
		},
		"zdotdir": {
			"label": "Włącz obsługę ZDOTDIR",
			"description": "Po włączeniu tworzy tymczasowy katalog dla ZDOTDIR, aby poprawnie obsłużyć integrację powłoki zsh. Zapewnia to prawidłowe działanie integracji powłoki VSCode z zsh, zachowując twoją konfigurację zsh. <0>Dowiedz się więcej</0>"
		},
		"inheritEnv": {
			"label": "Dziedzicz zmienne środowiskowe",
			"description": "Po włączeniu terminal dziedziczy zmienne środowiskowe z procesu nadrzędnego VSCode, takie jak ustawienia integracji powłoki zdefiniowane w profilu użytkownika. Przełącza to bezpośrednio globalne ustawienie VSCode `terminal.integrated.inheritEnv`. <0>Dowiedz się więcej</0>"
		}
	},
	"advanced": {
		"diff": {
			"label": "Włącz edycję przez różnice",
			"description": "Gdy włączone, Kilo Code będzie w stanie edytować pliki szybciej i automatycznie odrzuci obcięte pełne zapisy plików. Działa najlepiej z najnowszym modelem Claude 3.7 Sonnet.",
			"strategy": {
				"label": "Strategia diff",
				"options": {
					"standard": "Standardowa (Pojedynczy blok)",
					"multiBlock": "Eksperymentalna: Diff wieloblokowy",
					"unified": "Eksperymentalna: Diff ujednolicony"
				},
				"descriptions": {
					"standard": "Standardowa strategia diff stosuje zmiany do jednego bloku kodu na raz.",
					"unified": "Strategia diff ujednoliconego stosuje wiele podejść do zastosowania różnic i wybiera najlepsze podejście.",
					"multiBlock": "Strategia diff wieloblokowego pozwala na aktualizację wielu bloków kodu w pliku w jednym żądaniu."
				}
			},
			"matchPrecision": {
				"label": "Precyzja dopasowania",
				"description": "Ten suwak kontroluje, jak dokładnie sekcje kodu muszą pasować podczas stosowania różnic. Niższe wartości umożliwiają bardziej elastyczne dopasowywanie, ale zwiększają ryzyko nieprawidłowych zamian. Używaj wartości poniżej 100% z najwyższą ostrożnością."
			}
		}
	},
	"experimental": {
		"warning": "⚠️",
		"autoCondenseContextPercent": {
			"label": "Próg wyzwalający inteligentną kondensację kontekstu",
			"description": "Gdy okno kontekstu osiągnie ten próg, Roo automatycznie je skondensuje."
		},
		"AUTO_CONDENSE_CONTEXT": {
			"name": "Automatycznie wyzwalaj inteligentną kondensację kontekstu",
			"description": "Inteligentna kondensacja kontekstu używa wywołania LLM do podsumowania wcześniejszej rozmowy, gdy okno kontekstu zadania osiągnie ustawiony próg, zamiast usuwać stare wiadomości, gdy kontekst się zapełni."
		},
		"DIFF_STRATEGY_UNIFIED": {
			"name": "Użyj eksperymentalnej ujednoliconej strategii diff",
			"description": "Włącz eksperymentalną ujednoliconą strategię diff. Ta strategia może zmniejszyć liczbę ponownych prób spowodowanych błędami modelu, ale może powodować nieoczekiwane zachowanie lub nieprawidłowe edycje. Włącz tylko jeśli rozumiesz ryzyko i jesteś gotów dokładnie przeglądać wszystkie zmiany."
		},
		"SEARCH_AND_REPLACE": {
			"name": "Użyj eksperymentalnego narzędzia do wyszukiwania i zamiany",
			"description": "Włącz eksperymentalne narzędzie do wyszukiwania i zamiany, umożliwiając Kilo Code zastąpienie wielu wystąpień wyszukiwanego terminu w jednym żądaniu."
		},
		"INSERT_BLOCK": {
			"name": "Użyj eksperymentalnego narzędzia do wstawiania treści",
			"description": "Włącz eksperymentalne narzędzie do wstawiania treści, umożliwiając Kilo Code wstawianie treści w określonych numerach linii bez konieczności tworzenia diff."
		},
		"POWER_STEERING": {
			"name": "Użyj eksperymentalnego trybu \"wspomagania kierownicy\"",
			"description": "Po włączeniu, Kilo Code będzie częściej przypominać modelowi o szczegółach jego bieżącej definicji trybu. Doprowadzi to do silniejszego przestrzegania definicji ról i niestandardowych instrukcji, ale będzie używać więcej tokenów na wiadomość."
		},
		"MULTI_SEARCH_AND_REPLACE": {
			"name": "Użyj eksperymentalnego narzędzia diff wieloblokowego",
			"description": "Po włączeniu, Kilo Code użyje narzędzia diff wieloblokowego. Spróbuje to zaktualizować wiele bloków kodu w pliku w jednym żądaniu."
		}
	},
	"promptCaching": {
		"label": "Wyłącz buforowanie promptów",
		"description": "Po zaznaczeniu, Kilo Code nie będzie używać buforowania promptów dla tego modelu."
	},
	"temperature": {
		"useCustom": "Użyj niestandardowej temperatury",
		"description": "Kontroluje losowość w odpowiedziach modelu.",
		"rangeDescription": "Wyższe wartości sprawiają, że wyjście jest bardziej losowe, niższe wartości czynią je bardziej deterministycznym."
	},
	"modelInfo": {
		"supportsImages": "Obsługuje obrazy",
		"noImages": "Nie obsługuje obrazów",
		"supportsComputerUse": "Obsługuje użycie komputera",
		"noComputerUse": "Nie obsługuje użycia komputera",
		"supportsPromptCache": "Obsługuje buforowanie podpowiedzi",
		"noPromptCache": "Nie obsługuje buforowania podpowiedzi",
		"maxOutput": "Maksymalne wyjście",
		"inputPrice": "Cena wejścia",
		"outputPrice": "Cena wyjścia",
		"cacheReadsPrice": "Cena odczytów bufora",
		"cacheWritesPrice": "Cena zapisów bufora",
		"enableStreaming": "Włącz strumieniowanie",
		"enableR1Format": "Włącz parametry modelu R1",
		"enableR1FormatTips": "Należy włączyć podczas korzystania z modeli R1, takich jak QWQ, aby uniknąć błędu 400",
		"useAzure": "Użyj Azure",
		"azureApiVersion": "Ustaw wersję API Azure",
		"gemini": {
			"freeRequests": "* Darmowe do {{count}} zapytań na minutę. Po tym, rozliczanie zależy od rozmiaru podpowiedzi.",
			"pricingDetails": "Więcej informacji znajdziesz w szczegółach cennika.",
			"billingEstimate": "* Rozliczenie jest szacunkowe - dokładny koszt zależy od rozmiaru podpowiedzi."
		}
	},
	"modelPicker": {
		"automaticFetch": "Rozszerzenie automatycznie pobiera najnowszą listę modeli dostępnych w <serviceLink>{{serviceName}}</serviceLink>. Jeśli nie jesteś pewien, który model wybrać, Kilo Code działa najlepiej z <defaultModelLink>{{defaultModelId}}</defaultModelLink>. Możesz również wyszukać \"free\", aby znaleźć obecnie dostępne opcje bezpłatne.",
		"label": "Model",
		"searchPlaceholder": "Wyszukaj",
		"noMatchFound": "Nie znaleziono dopasowań",
		"useCustomModel": "Użyj niestandardowy: {{modelId}}"
	},
	"footer": {
<<<<<<< HEAD
		"feedback": "Jeśli masz jakiekolwiek pytania lub opinie, śmiało otwórz zgłoszenie na <githubLink>github.com/Kilo-Org/kilocode</githubLink> lub dołącz do <redditLink>reddit.com/r/kilocode</redditLink> lub <discordLink>kilocode.ai/discord</discordLink>",
=======
		"feedback": "Jeśli masz jakiekolwiek pytania lub opinie, śmiało otwórz zgłoszenie na <githubLink>github.com/RooCodeInc/Roo-Code</githubLink> lub dołącz do <redditLink>reddit.com/r/RooCode</redditLink> lub <discordLink>discord.gg/roocode</discordLink>",
>>>>>>> dbb58f08
		"telemetry": {
			"label": "Zezwól na anonimowe raportowanie błędów i użycia",
			"description": "Pomóż ulepszyć Kilo Code, wysyłając anonimowe dane o użytkowaniu i raporty o błędach. Nigdy nie są wysyłane kod, podpowiedzi ani informacje osobiste. Zobacz naszą politykę prywatności, aby uzyskać więcej szczegółów."
		},
		"settings": {
			"import": "Importuj",
			"export": "Eksportuj",
			"reset": "Resetuj"
		}
	},
	"thinkingBudget": {
		"maxTokens": "Maksymalna liczba tokenów",
		"maxThinkingTokens": "Maksymalna liczba tokenów myślenia"
	},
	"validation": {
		"apiKey": "Musisz podać prawidłowy klucz API.",
		"awsRegion": "Musisz wybrać region, aby korzystać z Amazon Bedrock.",
		"googleCloud": "Musisz podać prawidłowe ID projektu i region Google Cloud.",
		"modelId": "Musisz podać prawidłowe ID modelu.",
		"modelSelector": "Musisz podać prawidłowy selektor modelu.",
		"openAi": "Musisz podać prawidłowy bazowy URL, klucz API i ID modelu.",
		"arn": {
			"invalidFormat": "Nieprawidłowy format ARN. Sprawdź wymagania dotyczące formatu.",
			"regionMismatch": "Ostrzeżenie: Region w Twoim ARN ({{arnRegion}}) nie zgadza się z wybranym regionem ({{region}}). Może to powodować problemy z dostępem. Dostawca użyje regionu z ARN."
		},
		"modelAvailability": "Podane ID modelu ({{modelId}}) jest niedostępne. Wybierz inny model."
	},
	"placeholders": {
		"apiKey": "Wprowadź klucz API...",
		"profileName": "Wprowadź nazwę profilu",
		"accessKey": "Wprowadź klucz dostępu...",
		"secretKey": "Wprowadź klucz tajny...",
		"sessionToken": "Wprowadź token sesji...",
		"credentialsJson": "Wprowadź JSON poświadczeń...",
		"keyFilePath": "Wprowadź ścieżkę pliku klucza...",
		"projectId": "Wprowadź ID projektu...",
		"customArn": "Wprowadź ARN (np. arn:aws:bedrock:us-east-1:123456789012:foundation-model/my-model)",
		"baseUrl": "Wprowadź podstawowy URL...",
		"modelId": {
			"lmStudio": "np. meta-llama-3.1-8b-instruct",
			"lmStudioDraft": "np. lmstudio-community/llama-3.2-1b-instruct",
			"ollama": "np. llama3.1"
		},
		"numbers": {
			"maxTokens": "np. 4096",
			"contextWindow": "np. 128000",
			"inputPrice": "np. 0.0001",
			"outputPrice": "np. 0.0002",
			"cacheWritePrice": "np. 0.00005"
		}
	},
	"defaults": {
		"ollamaUrl": "Domyślnie: http://localhost:11434",
		"lmStudioUrl": "Domyślnie: http://localhost:1234",
		"geminiUrl": "Domyślnie: https://generativelanguage.googleapis.com"
	},
	"labels": {
		"customArn": "Niestandardowy ARN",
		"useCustomArn": "Użyj niestandardowego ARN..."
	}
}<|MERGE_RESOLUTION|>--- conflicted
+++ resolved
@@ -80,16 +80,14 @@
 			"commandPlaceholder": "Wprowadź prefiks polecenia (np. 'git ')",
 			"addButton": "Dodaj"
 		},
-<<<<<<< HEAD
 		"showMenu": {
 			"label": "Pokaż menu automatycznego zatwierdzania w widoku czatu",
 			"description": "Gdy włączone, menu automatycznego zatwierdzania będzie wyświetlane na dole widoku czatu, umożliwiając szybki dostęp do ustawień automatycznego zatwierdzania"
-=======
+		},
 		"apiRequestLimit": {
 			"title": "Maksymalna liczba żądań",
 			"description": "Automatycznie wykonaj tyle żądań API przed poproszeniem o zgodę na kontynuowanie zadania.",
 			"unlimited": "Bez limitu"
->>>>>>> dbb58f08
 		}
 	},
 	"providers": {
@@ -478,11 +476,7 @@
 		"useCustomModel": "Użyj niestandardowy: {{modelId}}"
 	},
 	"footer": {
-<<<<<<< HEAD
 		"feedback": "Jeśli masz jakiekolwiek pytania lub opinie, śmiało otwórz zgłoszenie na <githubLink>github.com/Kilo-Org/kilocode</githubLink> lub dołącz do <redditLink>reddit.com/r/kilocode</redditLink> lub <discordLink>kilocode.ai/discord</discordLink>",
-=======
-		"feedback": "Jeśli masz jakiekolwiek pytania lub opinie, śmiało otwórz zgłoszenie na <githubLink>github.com/RooCodeInc/Roo-Code</githubLink> lub dołącz do <redditLink>reddit.com/r/RooCode</redditLink> lub <discordLink>discord.gg/roocode</discordLink>",
->>>>>>> dbb58f08
 		"telemetry": {
 			"label": "Zezwól na anonimowe raportowanie błędów i użycia",
 			"description": "Pomóż ulepszyć Kilo Code, wysyłając anonimowe dane o użytkowaniu i raporty o błędach. Nigdy nie są wysyłane kod, podpowiedzi ani informacje osobiste. Zobacz naszą politykę prywatności, aby uzyskać więcej szczegółów."
