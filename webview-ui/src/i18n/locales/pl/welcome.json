--- conflicted
+++ resolved
@@ -1,9 +1,6 @@
 {
 	"greeting": "Cześć, jestem Kilo Code!",
 	"notice": "Aby rozpocząć, to rozszerzenie potrzebuje dostawcy API.",
-<<<<<<< HEAD
-	"start": "Zaczynajmy!"
-=======
 	"start": "Zaczynajmy!",
 	"chooseProvider": "Wybierz dostawcę API, aby rozpocząć:",
 	"routers": {
@@ -17,14 +14,5 @@
 	},
 	"startRouter": "Szybka konfiguracja przez router",
 	"startCustom": "Użyj własnego klucza API",
-	"telemetry": {
-		"title": "Pomóż ulepszyć Roo Code",
-		"anonymousTelemetry": "Wyślij anonimowe dane o błędach i użyciu, aby pomóc nam w naprawianiu błędów i ulepszaniu rozszerzenia. Nigdy nie są wysyłane żadne kody, teksty ani informacje osobiste.",
-		"changeSettings": "Zawsze możesz to zmienić na dole <settingsLink>ustawień</settingsLink>",
-		"settings": "ustawienia",
-		"allow": "Zezwól",
-		"deny": "Odmów"
-	},
 	"or": "lub"
->>>>>>> d07af736
 }