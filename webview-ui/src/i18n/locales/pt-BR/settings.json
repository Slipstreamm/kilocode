{
	"common": {
		"save": "Salvar",
		"done": "Concluído",
		"cancel": "Cancelar",
		"reset": "Redefinir",
		"select": "Selecionar",
		"add": "Adicionar cabeçalho",
		"remove": "Remover"
	},
	"header": {
		"title": "Configurações",
		"saveButtonTooltip": "Salvar alterações",
		"nothingChangedTooltip": "Nada alterado",
		"doneButtonTooltip": "Descartar alterações não salvas e fechar o painel de configurações"
	},
	"unsavedChangesDialog": {
		"title": "Alterações não salvas",
		"description": "Deseja descartar as alterações e continuar?",
		"cancelButton": "Cancelar",
		"discardButton": "Descartar alterações"
	},
	"sections": {
		"providers": "Provedores",
		"autoApprove": "Aprovação",
		"browser": "Navegador",
		"checkpoints": "Checkpoints",
		"notifications": "Notificações",
		"contextManagement": "Contexto",
		"terminal": "Terminal",
		"prompts": "Prompts",
		"experimental": "Experimental",
		"language": "Idioma",
		"about": "Sobre"
	},
	"prompts": {
		"description": "Configure prompts de suporte usados para ações rápidas como melhorar prompts, explicar código e corrigir problemas. Esses prompts ajudam o Kilo Code a fornecer melhor assistência para tarefas comuns de desenvolvimento."
	},
	"codeIndex": {
		"title": "Indexação de Código",
		"enableLabel": "Ativar Indexação de Código",
		"enableDescription": "<0>Indexação de Código</0> é um recurso experimental que cria um índice de busca semântica do seu projeto usando embeddings de IA. Isso permite ao Kilo Code entender melhor e navegar grandes bases de código encontrando código relevante baseado em significado ao invés de apenas palavras-chave.",
		"providerLabel": "Provedor de Embeddings",
		"selectProviderPlaceholder": "Selecionar provedor",
		"openaiProvider": "OpenAI",
		"ollamaProvider": "Ollama",
		"openaiCompatibleProvider": "Compatível com OpenAI",
		"openaiCompatibleBaseUrlLabel": "URL Base:",
		"openaiCompatibleApiKeyLabel": "Chave de API:",
		"openaiCompatibleModelDimensionLabel": "Dimensão de Embedding:",
		"openaiCompatibleModelDimensionPlaceholder": "ex., 1536",
		"openaiCompatibleModelDimensionDescription": "A dimensão de embedding (tamanho de saída) para seu modelo. Verifique a documentação do seu provedor para este valor. Valores comuns: 384, 768, 1536, 3072.",
		"openaiKeyLabel": "Chave OpenAI:",
		"modelLabel": "Modelo",
		"selectModelPlaceholder": "Selecionar modelo",
		"ollamaUrlLabel": "URL Ollama:",
		"qdrantUrlLabel": "URL Qdrant",
		"qdrantKeyLabel": "Chave Qdrant:",
		"startIndexingButton": "Iniciar Indexação",
		"clearIndexDataButton": "Limpar Dados de Índice",
		"unsavedSettingsMessage": "Por favor, salve suas configurações antes de iniciar o processo de indexação.",
		"clearDataDialog": {
			"title": "Tem certeza?",
			"description": "Esta ação não pode ser desfeita. Isso excluirá permanentemente os dados de índice da sua base de código.",
			"cancelButton": "Cancelar",
			"confirmButton": "Limpar Dados"
		}
	},
	"autoApprove": {
		"description": "Permitir que o Kilo Code realize operações automaticamente sem exigir aprovação. Ative essas configurações apenas se confiar totalmente na IA e compreender os riscos de segurança associados.",
		"readOnly": {
			"label": "Leitura",
			"description": "Quando ativado, o Kilo Code visualizará automaticamente o conteúdo do diretório e lerá arquivos sem que você precise clicar no botão Aprovar.",
			"outsideWorkspace": {
				"label": "Incluir arquivos fora do espaço de trabalho",
				"description": "Permitir que o Kilo Code leia arquivos fora do espaço de trabalho atual sem exigir aprovação."
			}
		},
		"write": {
			"label": "Escrita",
			"description": "Criar e editar arquivos automaticamente sem exigir aprovação",
			"delayLabel": "Atraso após escritas para permitir que diagnósticos detectem problemas potenciais",
			"outsideWorkspace": {
				"label": "Incluir arquivos fora do espaço de trabalho",
				"description": "Permitir que o Kilo Code crie e edite arquivos fora do espaço de trabalho atual sem exigir aprovação."
			}
		},
		"browser": {
			"label": "Navegador",
			"description": "Realizar ações do navegador automaticamente sem exigir aprovação. Nota: Aplica-se apenas quando o modelo suporta uso do computador"
		},
		"retry": {
			"label": "Tentar novamente",
			"description": "Tentar novamente automaticamente requisições de API com falha quando o servidor retorna uma resposta de erro",
			"delayLabel": "Atraso antes de tentar novamente a requisição"
		},
		"mcp": {
			"label": "MCP",
			"description": "Ativar aprovação automática de ferramentas MCP individuais na visualização de Servidores MCP (requer tanto esta configuração quanto a caixa de seleção \"Permitir sempre\" da ferramenta)"
		},
		"modeSwitch": {
			"label": "Modo",
			"description": "Alternar automaticamente entre diferentes modos sem exigir aprovação"
		},
		"subtasks": {
			"label": "Subtarefas",
			"description": "Permitir a criação e conclusão de subtarefas sem exigir aprovação"
		},
		"execute": {
			"label": "Executar",
			"description": "Executar automaticamente comandos de terminal permitidos sem exigir aprovação",
			"allowedCommands": "Comandos de auto-execução permitidos",
			"allowedCommandsDescription": "Prefixos de comando que podem ser auto-executados quando \"Aprovar sempre operações de execução\" está ativado. Adicione * para permitir todos os comandos (use com cautela).",
			"commandPlaceholder": "Digite o prefixo do comando (ex. 'git ')",
			"addButton": "Adicionar"
		},
		"showMenu": {
			"label": "Mostrar menu de aprovação automática na visualização de chat",
			"description": "Quando ativado, o menu de aprovação automática será exibido na parte inferior da visualização de chat, permitindo acesso rápido às configurações de aprovação automática"
		},
		"apiRequestLimit": {
			"title": "Máximo de Solicitações",
			"description": "Fazer automaticamente este número de requisições à API antes de pedir aprovação para continuar com a tarefa.",
			"unlimited": "Ilimitado"
		}
	},
	"providers": {
		"providerDocumentation": "Documentação do {{provider}}",
		"configProfile": "Perfil de configuração",
		"description": "Salve diferentes configurações de API para alternar rapidamente entre provedores e configurações.",
		"apiProvider": "Provedor de API",
		"model": "Modelo",
		"nameEmpty": "O nome não pode estar vazio",
		"nameExists": "Já existe um perfil com este nome",
		"deleteProfile": "Excluir perfil",
		"invalidArnFormat": "Formato de ARN inválido. Verifique os exemplos acima.",
		"enterNewName": "Digite um novo nome",
		"addProfile": "Adicionar perfil",
		"renameProfile": "Renomear perfil",
		"newProfile": "Novo perfil de configuração",
		"enterProfileName": "Digite o nome do perfil",
		"createProfile": "Criar perfil",
		"cannotDeleteOnlyProfile": "Não é possível excluir o único perfil",
		"searchPlaceholder": "Pesquisar perfis",
		"noMatchFound": "Nenhum perfil correspondente encontrado",
		"vscodeLmDescription": "A API do Modelo de Linguagem do VS Code permite executar modelos fornecidos por outras extensões do VS Code (incluindo, mas não se limitando, ao GitHub Copilot). A maneira mais fácil de começar é instalar as extensões Copilot e Copilot Chat no VS Code Marketplace.",
		"awsCustomArnUse": "Insira um ARN Amazon Bedrock válido para o modelo que deseja usar. Exemplos de formato:",
		"awsCustomArnDesc": "Certifique-se de que a região no ARN corresponde à região AWS selecionada acima.",
		"openRouterApiKey": "Chave de API OpenRouter",
		"getOpenRouterApiKey": "Obter chave de API OpenRouter",
		"apiKeyStorageNotice": "As chaves de API são armazenadas com segurança no Armazenamento Secreto do VSCode",
		"glamaApiKey": "Chave de API Glama",
		"getGlamaApiKey": "Obter chave de API Glama",
		"useCustomBaseUrl": "Usar URL base personalizado",
		"useReasoning": "Habilitar raciocínio",
		"useHostHeader": "Usar cabeçalho Host personalizado",
		"useLegacyFormat": "Usar formato de API OpenAI legado",
		"customHeaders": "Cabeçalhos personalizados",
		"headerName": "Nome do cabeçalho",
		"headerValue": "Valor do cabeçalho",
		"noCustomHeaders": "Nenhum cabeçalho personalizado definido. Clique no botão + para adicionar um.",
		"requestyApiKey": "Chave de API Requesty",
		"refreshModels": {
			"label": "Atualizar modelos",
			"hint": "Por favor, reabra as configurações para ver os modelos mais recentes.",
			"loading": "Atualizando lista de modelos...",
			"success": "Lista de modelos atualizada com sucesso!",
			"error": "Falha ao atualizar a lista de modelos. Por favor, tente novamente."
		},
		"getRequestyApiKey": "Obter chave de API Requesty",
		"openRouterTransformsText": "Comprimir prompts e cadeias de mensagens para o tamanho do contexto (<a>Transformações OpenRouter</a>)",
		"anthropicApiKey": "Chave de API Anthropic",
		"getAnthropicApiKey": "Obter chave de API Anthropic",
		"anthropicUseAuthToken": "Passar a chave de API Anthropic como cabeçalho Authorization em vez de X-Api-Key",
		"chutesApiKey": "Chave de API Chutes",
		"getChutesApiKey": "Obter chave de API Chutes",
		"deepSeekApiKey": "Chave de API DeepSeek",
		"getDeepSeekApiKey": "Obter chave de API DeepSeek",
		"geminiApiKey": "Chave de API Gemini",
		"getGroqApiKey": "Obter chave de API Groq",
		"groqApiKey": "Chave de API Groq",
		"getGeminiApiKey": "Obter chave de API Gemini",
		"apiKey": "Chave de API",
		"openAiApiKey": "Chave de API OpenAI",
		"openAiBaseUrl": "URL Base",
		"getOpenAiApiKey": "Obter chave de API OpenAI",
		"mistralApiKey": "Chave de API Mistral",
		"getMistralApiKey": "Obter chave de API Mistral / Codestral",
		"codestralBaseUrl": "URL Base Codestral (Opcional)",
		"codestralBaseUrlDesc": "Defina uma URL alternativa para o modelo Codestral.",
		"xaiApiKey": "Chave de API xAI",
		"getXaiApiKey": "Obter chave de API xAI",
		"litellmApiKey": "Chave API LiteLLM",
		"litellmBaseUrl": "URL base LiteLLM",
		"awsCredentials": "Credenciais AWS",
		"awsProfile": "Perfil AWS",
		"awsProfileName": "Nome do Perfil AWS",
		"awsAccessKey": "Chave de Acesso AWS",
		"awsSecretKey": "Chave Secreta AWS",
		"awsSessionToken": "Token de Sessão AWS",
		"awsRegion": "Região AWS",
		"awsCrossRegion": "Usar inferência entre regiões",
		"awsBedrockVpc": {
			"useCustomVpcEndpoint": "Usar endpoint VPC personalizado",
			"vpcEndpointUrlPlaceholder": "Digite a URL do endpoint VPC (opcional)",
			"examples": "Exemplos:"
		},
		"enablePromptCaching": "Ativar cache de prompts",
		"enablePromptCachingTitle": "Ativar cache de prompts para melhorar o desempenho e reduzir custos para modelos suportados.",
		"cacheUsageNote": "Nota: Se você não vir o uso do cache, tente selecionar um modelo diferente e depois selecionar novamente o modelo desejado.",
		"vscodeLmModel": "Modelo de Linguagem",
		"vscodeLmWarning": "Nota: Esta é uma integração muito experimental e o suporte do provedor pode variar. Se você receber um erro sobre um modelo não ser suportado, isso é um problema do lado do provedor.",
		"googleCloudSetup": {
			"title": "Para usar o Google Cloud Vertex AI, você precisa:",
			"step1": "1. Criar uma conta Google Cloud, ativar a API Vertex AI e ativar os modelos Claude desejados.",
			"step2": "2. Instalar o CLI do Google Cloud e configurar as credenciais padrão do aplicativo.",
			"step3": "3. Ou criar uma conta de serviço com credenciais."
		},
		"googleCloudCredentials": "Credenciais Google Cloud",
		"googleCloudKeyFile": "Caminho do Arquivo de Chave Google Cloud",
		"googleCloudProjectId": "ID do Projeto Google Cloud",
		"googleCloudRegion": "Região Google Cloud",
		"lmStudio": {
			"baseUrl": "URL Base (opcional)",
			"modelId": "ID do Modelo",
			"speculativeDecoding": "Ativar Decodificação Especulativa",
			"draftModelId": "ID do Modelo de Rascunho",
			"draftModelDesc": "O modelo de rascunho deve ser da mesma família de modelos para que a decodificação especulativa funcione corretamente.",
			"selectDraftModel": "Selecionar Modelo de Rascunho",
			"noModelsFound": "Nenhum modelo de rascunho encontrado. Certifique-se de que o LM Studio esteja em execução com o Modo Servidor ativado.",
			"description": "O LM Studio permite que você execute modelos localmente em seu computador. Para instruções sobre como começar, veja o <a>guia de início rápido</a> deles. Você também precisará iniciar o recurso de <b>servidor local</b> do LM Studio para usá-lo com esta extensão. <span>Nota:</span> O Kilo Code usa prompts complexos e funciona melhor com modelos Claude. Modelos menos capazes podem não funcionar como esperado."
		},
		"ollama": {
			"baseUrl": "URL Base (opcional)",
			"modelId": "ID do Modelo",
			"description": "O Ollama permite que você execute modelos localmente em seu computador. Para instruções sobre como começar, veja o guia de início rápido deles.",
			"warning": "Nota: O Kilo Code usa prompts complexos e funciona melhor com modelos Claude. Modelos menos capazes podem não funcionar como esperado."
		},
		"unboundApiKey": "Chave de API Unbound",
		"getUnboundApiKey": "Obter chave de API Unbound",
		"unboundRefreshModelsSuccess": "Lista de modelos atualizada! Agora você pode selecionar entre os modelos mais recentes.",
		"unboundInvalidApiKey": "Chave API inválida. Por favor, verifique sua chave API e tente novamente.",
		"humanRelay": {
			"description": "Não é necessária chave de API, mas o usuário precisa ajudar a copiar e colar as informações para a IA do chat web.",
			"instructions": "Durante o uso, uma caixa de diálogo será exibida e a mensagem atual será copiada para a área de transferência automaticamente. Você precisa colar isso nas versões web de IA (como ChatGPT ou Claude), depois copiar a resposta da IA de volta para a caixa de diálogo e clicar no botão confirmar."
		},
		"openRouter": {
			"providerRouting": {
				"title": "Roteamento de Provedores OpenRouter",
				"description": "OpenRouter direciona solicitações para os melhores provedores disponíveis para seu modelo. Por padrão, as solicitações são balanceadas entre os principais provedores para maximizar o tempo de atividade. No entanto, você pode escolher um provedor específico para usar com este modelo.",
				"learnMore": "Saiba mais sobre roteamento de provedores"
			}
		},
		"customModel": {
			"capabilities": "Configure as capacidades e preços para seu modelo personalizado compatível com OpenAI. Tenha cuidado ao especificar as capacidades do modelo, pois elas podem afetar como o Kilo Code funciona.",
			"maxTokens": {
				"label": "Máximo de Tokens de Saída",
				"description": "Número máximo de tokens que o modelo pode gerar em uma resposta. (Especifique -1 para permitir que o servidor defina o máximo de tokens.)"
			},
			"contextWindow": {
				"label": "Tamanho da Janela de Contexto",
				"description": "Total de tokens (entrada + saída) que o modelo pode processar."
			},
			"imageSupport": {
				"label": "Suporte a Imagens",
				"description": "Este modelo é capaz de processar e entender imagens?"
			},
			"computerUse": {
				"label": "Uso do Computador",
				"description": "Este modelo é capaz de interagir com um navegador? (ex. Claude 3.7 Sonnet)."
			},
			"promptCache": {
				"label": "Cache de Prompts",
				"description": "Este modelo é capaz de fazer cache de prompts?"
			},
			"pricing": {
				"input": {
					"label": "Preço de Entrada",
					"description": "Custo por milhão de tokens na entrada/prompt. Isso afeta o custo de enviar contexto e instruções para o modelo."
				},
				"output": {
					"label": "Preço de Saída",
					"description": "Custo por milhão de tokens na resposta do modelo. Isso afeta o custo do conteúdo gerado e das conclusões."
				},
				"cacheReads": {
					"label": "Preço de Leituras de Cache",
					"description": "Custo por milhão de tokens para leitura do cache. Este é o preço cobrado quando uma resposta em cache é recuperada."
				},
				"cacheWrites": {
					"label": "Preço de Escritas de Cache",
					"description": "Custo por milhão de tokens para escrita no cache. Este é o preço cobrado quando um prompt é armazenado em cache pela primeira vez."
				}
			},
			"resetDefaults": "Restaurar Padrões"
		},
		"rateLimitSeconds": {
			"label": "Limite de taxa",
			"description": "Tempo mínimo entre requisições de API."
		},
		"reasoningEffort": {
			"label": "Esforço de raciocínio do modelo",
			"high": "Alto",
			"medium": "Médio",
			"low": "Baixo"
		},
		"setReasoningLevel": "Habilitar esforço de raciocínio"
	},
	"browser": {
		"enable": {
			"label": "Ativar ferramenta de navegador",
			"description": "Quando ativado, o Kilo Code pode usar um navegador para interagir com sites ao usar modelos que suportam o uso do computador. <0>Saiba mais</0>"
		},
		"viewport": {
			"label": "Tamanho da viewport",
			"description": "Selecione o tamanho da viewport para interações do navegador. Isso afeta como os sites são exibidos e como se interage com eles.",
			"options": {
				"largeDesktop": "Desktop grande (1280x800)",
				"smallDesktop": "Desktop pequeno (900x600)",
				"tablet": "Tablet (768x1024)",
				"mobile": "Móvel (360x640)"
			}
		},
		"screenshotQuality": {
			"label": "Qualidade das capturas de tela",
			"description": "Ajuste a qualidade WebP das capturas de tela do navegador. Valores mais altos fornecem capturas mais nítidas, mas aumentam o uso de token."
		},
		"remote": {
			"label": "Usar conexão remota de navegador",
			"description": "Conectar a um navegador Chrome executando com depuração remota ativada (--remote-debugging-port=9222).",
			"urlPlaceholder": "URL personalizado (ex. http://localhost:9222)",
			"testButton": "Testar conexão",
			"testingButton": "Testando...",
			"instructions": "Digite o endereço do host do protocolo DevTools ou deixe em branco para descobrir automaticamente instâncias locais do Chrome. O botão Testar Conexão tentará usar o URL personalizado, se fornecido, ou descobrirá automaticamente se o campo estiver vazio."
		}
	},
	"checkpoints": {
		"enable": {
			"label": "Ativar pontos de verificação automáticos",
			"description": "Quando ativado, o Kilo Code criará automaticamente pontos de verificação durante a execução de tarefas, facilitando a revisão de alterações ou o retorno a estados anteriores. <0>Saiba mais</0>"
		}
	},
	"notifications": {
		"sound": {
			"label": "Ativar efeitos sonoros",
			"description": "Quando ativado, o Kilo Code reproduzirá efeitos sonoros para notificações e eventos.",
			"volumeLabel": "Volume"
		},
		"tts": {
			"label": "Ativar texto para fala",
			"description": "Quando ativado, o Kilo Code lerá em voz alta suas respostas usando texto para fala.",
			"speedLabel": "Velocidade"
		}
	},
	"contextManagement": {
		"description": "Controle quais informações são incluídas na janela de contexto da IA, afetando o uso de token e a qualidade da resposta",
		"autoCondenseContextPercent": {
			"label": "Limite para acionar a condensação inteligente de contexto",
			"description": "Quando a janela de contexto atingir este limite, o Kilo Code a condensará automaticamente."
		},
		"condensingApiConfiguration": {
			"label": "Configuração de API para Condensação de Contexto",
			"description": "Selecione qual configuração de API usar para operações de condensação de contexto. Deixe desmarcado para usar a configuração ativa atual.",
			"useCurrentConfig": "Padrão"
		},
		"customCondensingPrompt": {
			"label": "Prompt Personalizado de Condensação de Contexto",
			"description": "Prompt de sistema personalizado para condensação de contexto. Deixe em branco para usar o prompt padrão.",
			"placeholder": "Digite seu prompt de condensação personalizado aqui...\n\nVocê pode usar a mesma estrutura do prompt padrão:\n- Conversa Anterior\n- Trabalho Atual\n- Conceitos Técnicos Principais\n- Arquivos e Código Relevantes\n- Resolução de Problemas\n- Tarefas Pendentes e Próximos Passos",
			"reset": "Restaurar Padrão",
			"hint": "Vazio = usar prompt padrão"
		},
		"autoCondenseContext": {
			"name": "Acionar automaticamente a condensação inteligente de contexto"
		},
		"openTabs": {
			"label": "Limite de contexto de abas abertas",
			"description": "Número máximo de abas abertas do VSCode a incluir no contexto. Valores mais altos fornecem mais contexto, mas aumentam o uso de token."
		},
		"workspaceFiles": {
			"label": "Limite de contexto de arquivos do espaço de trabalho",
			"description": "Número máximo de arquivos a incluir nos detalhes do diretório de trabalho atual. Valores mais altos fornecem mais contexto, mas aumentam o uso de token."
		},
		"rooignore": {
			"label": "Mostrar arquivos .kilocodeignore em listas e pesquisas",
			"description": "Quando ativado, os arquivos que correspondem aos padrões em .kilocodeignore serão mostrados em listas com um símbolo de cadeado. Quando desativado, esses arquivos serão completamente ocultos das listas de arquivos e pesquisas."
		},
		"maxReadFile": {
			"label": "Limite de auto-truncamento de leitura de arquivo",
			"description": "O Kilo Code lê este número de linhas quando o modelo omite valores de início/fim. Se este número for menor que o total do arquivo, o Kilo Code gera um índice de números de linha das definições de código. Casos especiais: -1 instrui o Kilo Code a ler o arquivo inteiro (sem indexação), e 0 instrui a não ler linhas e fornecer apenas índices de linha para contexto mínimo. Valores mais baixos minimizam o uso inicial de contexto, permitindo leituras posteriores precisas de intervalos de linhas. Requisições com início/fim explícitos não são limitadas por esta configuração.",
			"lines": "linhas",
			"always_full_read": "Sempre ler o arquivo inteiro"
		},
		"maxConcurrentFileReads": {
			"label": "Limite de leituras simultâneas",
			"description": "Número máximo de arquivos que a ferramenta 'read_file' pode processar simultaneamente. Valores mais altos podem acelerar a leitura de vários arquivos pequenos, mas aumentam o uso de memória."
		}
	},
	"terminal": {
		"basic": {
			"label": "Configurações do terminal: Básicas",
			"description": "Configurações básicas do terminal"
		},
		"advanced": {
			"label": "Configurações do terminal: Avançadas",
			"description": "As seguintes opções podem exigir reiniciar o terminal para aplicar a configuração."
		},
		"outputLineLimit": {
			"label": "Limite de saída do terminal",
			"description": "Número máximo de linhas a incluir na saída do terminal ao executar comandos. Quando excedido, as linhas serão removidas do meio, economizando token. <0>Saiba mais</0>"
		},
		"shellIntegrationTimeout": {
			"label": "Tempo limite de integração do shell do terminal",
			"description": "Tempo máximo de espera para a inicialização da integração do shell antes de executar comandos. Para usuários com tempos de inicialização de shell longos, este valor pode precisar ser aumentado se você vir erros \"Shell Integration Unavailable\" no terminal. <0>Saiba mais</0>"
		},
		"shellIntegrationDisabled": {
			"label": "Desativar integração do shell do terminal",
			"description": "Ative isso se os comandos do terminal não estiverem funcionando corretamente ou se você vir erros de 'Shell Integration Unavailable'. Isso usa um método mais simples para executar comandos, ignorando alguns recursos avançados do terminal. <0>Saiba mais</0>"
		},
		"commandDelay": {
			"label": "Atraso de comando do terminal",
			"description": "Atraso em milissegundos para adicionar após a execução do comando. A configuração padrão de 0 desativa completamente o atraso. Isso pode ajudar a garantir que a saída do comando seja totalmente capturada em terminais com problemas de temporização. Na maioria dos terminais, isso é implementado definindo `PROMPT_COMMAND='sleep N'` e o PowerShell adiciona `start-sleep` ao final de cada comando. Originalmente era uma solução para o bug VSCode#237208 e pode não ser necessário. <0>Saiba mais</0>"
		},
		"compressProgressBar": {
			"label": "Comprimir saída de barras de progresso",
			"description": "Quando ativado, processa a saída do terminal com retornos de carro (\\r) para simular como um terminal real exibiria o conteúdo. Isso remove os estados intermediários das barras de progresso, mantendo apenas o estado final, o que conserva espaço de contexto para informações mais relevantes. <0>Saiba mais</0>"
		},
		"powershellCounter": {
			"label": "Ativar solução alternativa do contador PowerShell",
			"description": "Quando ativado, adiciona um contador aos comandos PowerShell para garantir a execução correta dos comandos. Isso ajuda com terminais PowerShell que podem ter problemas com a captura de saída. <0>Saiba mais</0>"
		},
		"zshClearEolMark": {
			"label": "Limpar marca de fim de linha do ZSH",
			"description": "Quando ativado, limpa a marca de fim de linha do ZSH definindo PROMPT_EOL_MARK=''. Isso evita problemas com a interpretação da saída de comandos quando termina com caracteres especiais como '%'. <0>Saiba mais</0>"
		},
		"zshOhMy": {
			"label": "Ativar integração Oh My Zsh",
			"description": "Quando ativado, define ITERM_SHELL_INTEGRATION_INSTALLED=Yes para habilitar os recursos de integração do shell Oh My Zsh. A aplicação desta configuração pode exigir a reinicialização do IDE. <0>Saiba mais</0>"
		},
		"zshP10k": {
			"label": "Ativar integração Powerlevel10k",
			"description": "Quando ativado, define POWERLEVEL9K_TERM_SHELL_INTEGRATION=true para habilitar os recursos de integração do shell Powerlevel10k. <0>Saiba mais</0>"
		},
		"zdotdir": {
			"label": "Ativar gerenciamento do ZDOTDIR",
			"description": "Quando ativado, cria um diretório temporário para o ZDOTDIR para lidar corretamente com a integração do shell zsh. Isso garante que a integração do shell do VSCode funcione corretamente com o zsh enquanto preserva sua configuração do zsh. <0>Saiba mais</0>"
		},
		"inheritEnv": {
			"label": "Herdar variáveis de ambiente",
			"description": "Quando ativado, o terminal herda variáveis de ambiente do processo pai do VSCode, como configurações de integração do shell definidas no perfil do usuário. Isso alterna diretamente a configuração global do VSCode `terminal.integrated.inheritEnv`. <0>Saiba mais</0>"
		}
	},
	"advanced": {
		"diff": {
			"label": "Ativar edição através de diffs",
			"description": "Quando ativado, o Kilo Code poderá editar arquivos mais rapidamente e rejeitará automaticamente escritas completas de arquivos truncados. Funciona melhor com o modelo mais recente Claude 4 Sonnet.",
			"strategy": {
				"label": "Estratégia de diff",
				"options": {
					"standard": "Padrão (Bloco único)",
					"multiBlock": "Experimental: Diff multi-bloco",
					"unified": "Experimental: Diff unificado"
				},
				"descriptions": {
					"standard": "A estratégia de diff padrão aplica alterações a um único bloco de código por vez.",
					"unified": "A estratégia de diff unificado adota várias abordagens para aplicar diffs e escolhe a melhor abordagem.",
					"multiBlock": "A estratégia de diff multi-bloco permite atualizar vários blocos de código em um arquivo em uma única requisição."
				}
			},
			"matchPrecision": {
				"label": "Precisão de correspondência",
				"description": "Este controle deslizante controla quão precisamente as seções de código devem corresponder ao aplicar diffs. Valores mais baixos permitem correspondências mais flexíveis, mas aumentam o risco de substituições incorretas. Use valores abaixo de 100% com extrema cautela."
			}
		}
	},
	"experimental": {
		"DIFF_STRATEGY_UNIFIED": {
			"name": "Usar estratégia diff unificada experimental",
			"description": "Ativar a estratégia diff unificada experimental. Esta estratégia pode reduzir o número de novas tentativas causadas por erros do modelo, mas pode causar comportamento inesperado ou edições incorretas. Ative apenas se compreender os riscos e estiver disposto a revisar cuidadosamente todas as alterações."
		},
		"SEARCH_AND_REPLACE": {
			"name": "Usar ferramenta de busca e substituição experimental",
			"description": "Ativar a ferramenta de busca e substituição experimental, permitindo que o Kilo Code substitua várias instâncias de um termo de busca em uma única solicitação."
		},
		"INSERT_BLOCK": {
			"name": "Usar ferramenta de inserção de conteúdo experimental",
			"description": "Ativar a ferramenta de inserção de conteúdo experimental, permitindo que o Kilo Code insira conteúdo em números de linha específicos sem precisar criar um diff."
		},
		"POWER_STEERING": {
			"name": "Usar modo \"direção assistida\" experimental",
			"description": "Quando ativado, o Kilo Code lembrará o modelo sobre os detalhes da sua definição de modo atual com mais frequência. Isso levará a uma adesão mais forte às definições de função e instruções personalizadas, mas usará mais tokens por mensagem."
		},
		"AUTOCOMPLETE": {
			"name": "Usar recurso experimental de \"autocompletar\"",
			"description": "Quando ativado, o Kilo Code fornecerá sugestões de código em linha enquanto você digita."
		},
		"MULTI_SEARCH_AND_REPLACE": {
			"name": "Usar ferramenta diff de múltiplos blocos experimental",
			"description": "Quando ativado, o Kilo Code usará a ferramenta diff de múltiplos blocos. Isso tentará atualizar vários blocos de código no arquivo em uma única solicitação."
		},
		"CONCURRENT_FILE_READS": {
			"name": "Habilitar leitura simultânea de arquivos",
<<<<<<< HEAD
			"description": "Quando habilitado, o Kilo Code pode ler vários arquivos em uma única solicitação (até 15 arquivos). Quando desabilitado, o Kilo Code deve ler arquivos um de cada vez. Desabilitar pode ajudar ao trabalhar com modelos menos capazes ou quando você deseja mais controle sobre o acesso aos arquivos."
=======
			"description": "Quando habilitado, o Roo pode ler vários arquivos em uma única solicitação. Quando desabilitado, o Roo deve ler arquivos um de cada vez. Desabilitar pode ajudar ao trabalhar com modelos menos capazes ou quando você deseja mais controle sobre o acesso aos arquivos."
		},
		"DISABLE_COMPLETION_COMMAND": {
			"name": "Desativar execução de comando em attempt_completion",
			"description": "Quando ativado, a ferramenta attempt_completion não executará comandos. Este é um recurso experimental para preparar a futura descontinuação da execução de comandos na conclusão da tarefa."
>>>>>>> 04a66f92
		}
	},
	"promptCaching": {
		"label": "Desativar cache de prompts",
		"description": "Quando marcado, o Kilo Code não usará o cache de prompts para este modelo."
	},
	"temperature": {
		"useCustom": "Usar temperatura personalizada",
		"description": "Controla a aleatoriedade nas respostas do modelo.",
		"rangeDescription": "Valores mais altos tornam a saída mais aleatória, valores mais baixos a tornam mais determinística."
	},
	"modelInfo": {
		"supportsImages": "Suporta imagens",
		"noImages": "Não suporta imagens",
		"supportsComputerUse": "Suporta uso do computador",
		"noComputerUse": "Não suporta uso do computador",
		"supportsPromptCache": "Suporta cache de prompts",
		"noPromptCache": "Não suporta cache de prompts",
		"maxOutput": "Saída máxima",
		"inputPrice": "Preço de entrada",
		"outputPrice": "Preço de saída",
		"cacheReadsPrice": "Preço de leituras de cache",
		"cacheWritesPrice": "Preço de escritas de cache",
		"enableStreaming": "Ativar streaming",
		"enableR1Format": "Ativar parâmetros do modelo R1",
		"enableR1FormatTips": "Deve ser ativado ao usar modelos R1 como QWQ, para evitar erro 400",
		"useAzure": "Usar Azure",
		"azureApiVersion": "Definir versão da API Azure",
		"gemini": {
			"freeRequests": "* Gratuito até {{count}} requisições por minuto. Depois disso, a cobrança depende do tamanho do prompt.",
			"pricingDetails": "Para mais informações, consulte os detalhes de preços.",
			"billingEstimate": "* A cobrança é uma estimativa - o custo exato depende do tamanho do prompt."
		}
	},
	"modelPicker": {
		"automaticFetch": "A extensão busca automaticamente a lista mais recente de modelos disponíveis em <serviceLink>{{serviceName}}</serviceLink>. Se você não tem certeza sobre qual modelo escolher, o Kilo Code funciona melhor com <defaultModelLink>{{defaultModelId}}</defaultModelLink>. Você também pode pesquisar por \"free\" para encontrar opções gratuitas atualmente disponíveis.",
		"label": "Modelo",
		"searchPlaceholder": "Pesquisar",
		"noMatchFound": "Nenhuma correspondência encontrada",
		"useCustomModel": "Usar personalizado: {{modelId}}"
	},
	"footer": {
		"feedback": "Se tiver alguma dúvida ou feedback, sinta-se à vontade para abrir um problema em <githubLink>github.com/Kilo-Org/kilocode</githubLink> ou juntar-se a <redditLink>reddit.com/r/kilocode</redditLink> ou <discordLink>kilocode.ai/discord</discordLink>",
		"support": "Para questões financeiras, entre em contato com o Suporte ao Cliente em <supportLink>hi@kilocode.ai</supportLink>",
		"telemetry": {
			"label": "Permitir relatórios anônimos de erros e uso",
			"description": "Ajude a melhorar o Kilo Code enviando dados de uso anônimos e relatórios de erros. Nunca são enviados código, prompts ou informações pessoais. Consulte nossa política de privacidade para mais detalhes."
		},
		"settings": {
			"import": "Importar",
			"export": "Exportar",
			"reset": "Redefinir"
		}
	},
	"thinkingBudget": {
		"maxTokens": "Tokens máximos",
		"maxThinkingTokens": "Tokens máximos de pensamento"
	},
	"validation": {
		"apiKey": "Você deve fornecer uma chave de API válida.",
		"awsRegion": "Você deve escolher uma região para usar o Amazon Bedrock.",
		"googleCloud": "Você deve fornecer um ID de projeto e região do Google Cloud válidos.",
		"modelId": "Você deve fornecer um ID de modelo válido.",
		"modelSelector": "Você deve fornecer um seletor de modelo válido.",
		"openAi": "Você deve fornecer uma URL base, chave de API e ID de modelo válidos.",
		"arn": {
			"invalidFormat": "Formato de ARN inválido. Por favor, verifique os requisitos de formato.",
			"regionMismatch": "Aviso: A região em seu ARN ({{arnRegion}}) não corresponde à região selecionada ({{region}}). Isso pode causar problemas de acesso. O provedor usará a região do ARN."
		},
		"modelAvailability": "O ID do modelo ({{modelId}}) que você forneceu não está disponível. Por favor, escolha outro modelo.",
		"providerNotAllowed": "O provedor '{{provider}}' não é permitido pela sua organização",
		"modelNotAllowed": "O modelo '{{model}}' não é permitido para o provedor '{{provider}}' pela sua organização",
		"profileInvalid": "Este perfil contém um provedor ou modelo que não é permitido pela sua organização"
	},
	"placeholders": {
		"apiKey": "Digite a chave API...",
		"profileName": "Digite o nome do perfil",
		"accessKey": "Digite a chave de acesso...",
		"secretKey": "Digite a chave secreta...",
		"sessionToken": "Digite o token de sessão...",
		"credentialsJson": "Digite o JSON de credenciais...",
		"keyFilePath": "Digite o caminho do arquivo de chave...",
		"projectId": "Digite o ID do projeto...",
		"customArn": "Digite o ARN (ex: arn:aws:bedrock:us-east-1:123456789012:foundation-model/my-model)",
		"baseUrl": "Digite a URL base...",
		"modelId": {
			"lmStudio": "ex: meta-llama-3.1-8b-instruct",
			"lmStudioDraft": "ex: lmstudio-community/llama-3.2-1b-instruct",
			"ollama": "ex: llama3.1"
		},
		"numbers": {
			"maxTokens": "ex: 4096",
			"contextWindow": "ex: 128000",
			"inputPrice": "ex: 0.0001",
			"outputPrice": "ex: 0.0002",
			"cacheWritePrice": "ex: 0.00005"
		}
	},
	"defaults": {
		"ollamaUrl": "Padrão: http://localhost:11434",
		"lmStudioUrl": "Padrão: http://localhost:1234",
		"geminiUrl": "Padrão: https://generativelanguage.googleapis.com"
	},
	"labels": {
		"customArn": "ARN personalizado",
		"useCustomArn": "Usar ARN personalizado..."
	}
}<|MERGE_RESOLUTION|>--- conflicted
+++ resolved
@@ -499,15 +499,11 @@
 		},
 		"CONCURRENT_FILE_READS": {
 			"name": "Habilitar leitura simultânea de arquivos",
-<<<<<<< HEAD
-			"description": "Quando habilitado, o Kilo Code pode ler vários arquivos em uma única solicitação (até 15 arquivos). Quando desabilitado, o Kilo Code deve ler arquivos um de cada vez. Desabilitar pode ajudar ao trabalhar com modelos menos capazes ou quando você deseja mais controle sobre o acesso aos arquivos."
-=======
-			"description": "Quando habilitado, o Roo pode ler vários arquivos em uma única solicitação. Quando desabilitado, o Roo deve ler arquivos um de cada vez. Desabilitar pode ajudar ao trabalhar com modelos menos capazes ou quando você deseja mais controle sobre o acesso aos arquivos."
+			"description": "Quando habilitado, o Kilo Code pode ler vários arquivos em uma única solicitação. Quando desabilitado, o Kilo Code deve ler arquivos um de cada vez. Desabilitar pode ajudar ao trabalhar com modelos menos capazes ou quando você deseja mais controle sobre o acesso aos arquivos."
 		},
 		"DISABLE_COMPLETION_COMMAND": {
 			"name": "Desativar execução de comando em attempt_completion",
 			"description": "Quando ativado, a ferramenta attempt_completion não executará comandos. Este é um recurso experimental para preparar a futura descontinuação da execução de comandos na conclusão da tarefa."
->>>>>>> 04a66f92
 		}
 	},
 	"promptCaching": {
