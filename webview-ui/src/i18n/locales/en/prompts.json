--- conflicted
+++ resolved
@@ -36,17 +36,12 @@
 		"title": "Mode-specific Custom Instructions (optional)",
 		"resetToDefault": "Reset to default",
 		"description": "Add behavioral guidelines specific to {{modeName}} mode.",
-		"loadFromFile": "Custom instructions specific to {{mode}} mode can also be loaded from the <span>.roo/rules-{{slug}}/</span> folder in your workspace (.roorules-{{slug}} and .clinerules-{{slug}} are deprecated and will stop working soon)."
+		"loadFromFile": "Custom instructions specific to {{mode}} mode can also be loaded from the <span>.kilocode/rules-{{slug}}/</span> folder in your workspace (.kilocoderules-{{slug}} is deprecated and will stop working soon)."
 	},
 	"globalCustomInstructions": {
 		"title": "Custom Instructions for All Modes",
-<<<<<<< HEAD
 		"description": "These instructions apply to all modes. They provide a base set of behaviors that can be enhanced by mode-specific instructions below.\nIf you would like Kilo Code to think and speak in a different language than your editor display language ({{language}}), you can specify it here.",
-		"loadFromFile": "Instructions can also be loaded from <span>.clinerules</span> in your workspace."
-=======
-		"description": "These instructions apply to all modes. They provide a base set of behaviors that can be enhanced by mode-specific instructions below.\nIf you would like Roo to think and speak in a different language than your editor display language ({{language}}), you can specify it here.",
-		"loadFromFile": "Instructions can also be loaded from the <span>.roo/rules/</span> folder in your workspace (.roorules and .clinerules are deprecated and will stop working soon)."
->>>>>>> 91f4a862
+		"loadFromFile": "Instructions can also be loaded from the <span>.kilo-code/rules/</span> folder in your workspace (.kilocoderules is deprecated and will stop working soon)."
 	},
 	"systemPrompt": {
 		"preview": "Preview System Prompt",
