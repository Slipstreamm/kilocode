--- conflicted
+++ resolved
@@ -50,12 +50,8 @@
 
 const getCommandsMap = ({ context, outputChannel, provider }: RegisterCommandOptions) => {
 	return {
-<<<<<<< HEAD
+		"kilo-code.activationCompleted": () => {},
 		"kilo-code.plusButtonClicked": async () => {
-=======
-		"roo-cline.activationCompleted": () => {},
-		"roo-cline.plusButtonClicked": async () => {
->>>>>>> 0949556b
 			await provider.removeClineFromStack()
 			await provider.postStateToWebview()
 			await provider.postMessageToWebview({ type: "action", action: "chatButtonClicked" })
@@ -88,20 +84,14 @@
 				})
 			}
 		},
-<<<<<<< HEAD
 		"kilo-code.registerHumanRelayCallback": registerHumanRelayCallback,
 		"kilo-code.unregisterHumanRelayCallback": unregisterHumanRelayCallback,
 		"kilo-code.handleHumanRelayResponse": handleHumanRelayResponse,
-=======
-		"roo-cline.registerHumanRelayCallback": registerHumanRelayCallback,
-		"roo-cline.unregisterHumanRelayCallback": unregisterHumanRelayCallback,
-		"roo-cline.handleHumanRelayResponse": handleHumanRelayResponse,
-		"roo-cline.newTask": handleNewTask,
-		"roo-cline.setCustomStoragePath": async () => {
+		"kilo-code.newTask": handleNewTask,
+		"kilo-code.setCustomStoragePath": async () => {
 			const { promptForCustomStoragePath } = await import("../shared/storagePathManager")
 			await promptForCustomStoragePath()
 		},
->>>>>>> 0949556b
 	}
 }
 
@@ -137,13 +127,8 @@
 	// TODO: Use better svg icon with light and dark variants (see
 	// https://stackoverflow.com/questions/58365687/vscode-extension-iconpath).
 	newPanel.iconPath = {
-<<<<<<< HEAD
 		light: vscode.Uri.joinPath(context.extensionUri, "assets", "icons", "kilo.png"),
 		dark: vscode.Uri.joinPath(context.extensionUri, "assets", "icons", "kilo.png"),
-=======
-		light: vscode.Uri.joinPath(context.extensionUri, "assets", "icons", "panel_light.png"),
-		dark: vscode.Uri.joinPath(context.extensionUri, "assets", "icons", "panel_dark.png"),
->>>>>>> 0949556b
 	}
 
 	await tabProvider.resolveWebviewView(newPanel)
