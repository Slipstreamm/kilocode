--- conflicted
+++ resolved
@@ -763,15 +763,12 @@
 		const mcpHub = this.providerRef.deref()?.mcpHub
 		if (!mcpHub) {
 			throw new Error("MCP hub not available")
-<<<<<<< HEAD
-=======
 		}
 
 		let systemPrompt = await SYSTEM_PROMPT(cwd, this.api.getModel().info.supportsComputerUse ?? false, mcpHub)
 		if (this.customInstructions && this.customInstructions.trim()) {
 			// altering the system prompt mid-task will break the prompt cache, but in the grand scheme this will not change often so it's better to not pollute user messages with it the way we have to with <potentially relevant details>
 			systemPrompt += addCustomInstructions(this.customInstructions)
->>>>>>> d49397bd
 		}
 
 		const systemPrompt = await SYSTEM_PROMPT(cwd, this.api.getModel().info.supportsComputerUse ?? false, mcpHub, this.diffStrategy) + await addCustomInstructions(this.customInstructions ?? '', cwd)
